"""
EdgeBank is a simple strong baseline for dynamic link prediction
it predicts the existence of edges based on their history of occurrence
Reference:
    - https://github.com/fpour/DGB/tree/main
"""

import warnings

import torch


class EdgeBankPredictor(torch.nn.Module):
    def __init__(
        self,
        memory_mode:
        str = 'unlimited',  # could be `unlimited` or `fixed_time_window`
        time_window_ratio: float = 0.15,
        pos_prob: float = 1.0,
    ):
        r"""
        intialize edgebank and specify the memory mode
        Parameters:
            memory_mode: 'unlimited' or 'fixed_time_window'
            time_window_ratio: the ratio of the time window length to the total time length
            pos_prob: the probability of the link existence for the edges in memory
        """
        assert memory_mode in ['unlimited', 'fixed_time_window'
                               ], "Invalide memory mode for EdgeBank!"
        # (TODO Rishi) update for new edge_index usage
        self.memory_mode = memory_mode
        if self.memory_mode == 'fixed_time_window':
            self.time_window_ratio = time_window_ratio
            #determine the time window size based on ratio from the given src, dst, and ts for initialization
            duration = ts.max() - ts.min()
            self.prev_t = ts.min() + duration * (
                1 - time_window_ratio
            )  #the time windows starts from the last ratio% of time
            self.cur_t = ts.max()
            self.duration = self.cur_t - self.prev_t
        else:
            self.time_window_ratio = -1
            self.prev_t = -1
            self.cur_t = -1
            self.duration = -1
        self.memory = None
        self.pos_prob = pos_prob

    def _edge_isin_mem(self, query_edge_indices: torch.tensor) -> torch.tensor:
        r"""
        Parameters:
            query_edge_indices: [2, num_edges] tensor of edge indices
        Returns:
            edge_isin_mem_tensor: [num_edges] boolean tensor representing
                whether each query edge is in memory already
        """
        mem_tensor = self.memory[0]
        # make into decimal index
        combined_edge_index = cantor_pairing_function(query_edge_indices[0, :], query_edge_indices[1, :])
        combined_memory = cantor_pairing_function(mem_tensor[0, :], mem_tensor[1, :])
        edge_isin_mem_tensor = torch.isin(combined_edge_index,
                                          combined_memory)

        return edge_isin_mem_tensor

    def _index_mem(self, query_edge_indices: torch.tensor) -> torch.tensor:
        r"""
        return indices in memory that match query_edge_indices
        Parameters:
            query_edge_indices: [2, num_edges] tensor of edge indices
        Returns:
            mem_indices: indices in memory
        """
        mem_tensor = self.memory[0]
        # make into decimal index
        combined_edge_index = cantor_pairing_function(query_edge_indices[0, :], query_edge_indices[1, :])
        combined_memory = cantor_pairing_function(mem_tensor[0, :], mem_tensor[1, :])
        mem_indices = torch.argwhere(
            torch.isin(combined_memory, combined_edge_index))
        return mem_indices

    def update_memory(self, edge_index: torch.tensor, ts: torch.tensor):
        r"""
        generate the current and correct state of the memory with the observed edges so far
        note that historical edges may include training, validation, and already observed test edges
        Parameters:
            edge_index: [2, num_edges] tensor of edge indices
            ts: timestamp of the edges
        """
        if self.memory_mode == 'unlimited':
            self._update_unlimited_memory(edge_index)  #ignores time
        elif self.memory_mode == 'fixed_time_window':
            self._update_time_window_memory(edge_index, ts)
        else:
            raise ValueError("Invalide memory mode!")

    @property
    def start_time(self) -> int:
        """
        return the start of time window for edgebank `fixed_time_window` only
        Returns:
            start of time window
        """
        if (self.memory_mode == "unlimited"):
            warnings.warn(
                "start_time is not defined for unlimited memory mode, returns -1"
            )
        return self.prev_t

    @property
    def end_time(self) -> int:
        """
        return the end of time window for edgebank `fixed_time_window` only
        Returns:
            end of time window
        """
        if (self.memory_mode == "unlimited"):
            warnings.warn(
                "end_time is not defined for unlimited memory mode, returns -1"
            )
        return self.cur_t

    def _update_unlimited_memory(self, update_edge_index: torch.tensor):
        r"""
        update self.memory with newly arrived edge indices
        Parameters:
            update_edge_index: [2, num_edges] tensor of edge indices
        """
        if self.memory is None:
            self.memory = (update_edge_index,
                           torch.ones(len(update_edge_index)))
            return None
        print("update_edge_index.size()=", update_edge_index.size())
        edge_isin_mem_tensor = self._edge_isin_mem(update_edge_index)
        print("edge_isin_mem_tensor.size()=", edge_isin_mem_tensor.size())
<<<<<<< HEAD
        indices_to_use = torch.argwhere(torch.logical_not(edge_isin_mem_tensor)).reshape(-1)
=======
        indices_to_use = torch.argwhere(
            torch.logical_not(edge_isin_mem_tensor))
>>>>>>> e048537d
        print("indices_to_use.size()=", indices_to_use.size())
        edges_to_cat = update_edge_index[:, indices_to_use]
        print("edges_to_cat.size()=", edges_to_cat.size())
        self.memory[0] = torch.cat((self.memory[0], edges_to_cat))
        ts_to_cat = torch.ones(len(update_edge_index))
        self.memory[1] = torch.cat((self.memory[1], ts_to_cat))

    def _update_time_window_memory(self, update_edge_index: torch.tensor,
                                   update_ts: torch.tensor) -> None:
        r"""
        move the time window forward until end of dst timestamp here
        also need to remove earlier edges from memory which is not in the time window
        Parameters:
            update_edge_index: [2, num_edges] tensor of edge indices
            update_ts: timestamp of the edges
        """
        #* initialize the memory if it is empty

        if self.memory is None:
            self.memory = (update_edge_index, update_ts)
            return None

        #* update the memory if it is not empty
        if (update_ts.max() > self.cur_t):
            self.cur_t = update_ts.max()
            self.prev_t = self.cur_t - self.duration

        #* update existing edges in memory
        mem_indices_to_use = self._index_mem(update_edge_index)
        self.memory[1][mem_indices_to_use] = update_ts

        #* add new edges to the time window
        edge_isin_mem_tensor = self._edge_isin_mem(query_edge_indices)
        indices_to_use = torch.argwhere(
            torch.logical_not(edge_isin_mem_tensor))
        edges_to_cat = update_edge_index[:, indices_to_use]
        self.memory[0] = torch.cat((self.memory[0], edges_to_cat))
        self.memory[1] = torch.cat((self.memory[1], update_ts))

    def predict_link(self, query_edge_indices: torch.tensor) -> torch.tensor:
        r"""
        predict the probability from query src,dst pair given the current memory,
        all edges not in memory will return 0.0 while all observed edges in memory will return self.pos_prob
        Parameters:
            query_edge_indices: [2, num_edges] tensor of edge indices
        Returns:
            pred: the prediction for all query edges
        """
        pred = torch.zeros(query_edge_indices.size(1))
        edge_isin_mem_tensor = self._edge_isin_mem(query_edge_indices)
        edge_indices_to_use = torch.argwhere(edge_isin_mem_tensor)
        if (self.memory_mode == 'fixed_time_window'):
            selected_edges = query_edge_indices[edge_indices_to_use]
            edge_indices_to_use = torch.argwhere(
                self.memory[1][self._index_mem(selected_edges)] >= self.prev_t)
        pred[edge_indices_to_use] = self.pos_prob
        return pred

def cantor_pairing_function(a: torch.tensor, b: torch.tensor) -> torch.tensor:
    """
    The Cantor Pairing Function uniquely encodes
    two natural numbers into a single natural number.
    https://en.wikipedia.org/wiki/Pairing_function
    """
    return (a + b) * (a + b + 1) / 2 + a<|MERGE_RESOLUTION|>--- conflicted
+++ resolved
@@ -133,12 +133,8 @@
         print("update_edge_index.size()=", update_edge_index.size())
         edge_isin_mem_tensor = self._edge_isin_mem(update_edge_index)
         print("edge_isin_mem_tensor.size()=", edge_isin_mem_tensor.size())
-<<<<<<< HEAD
-        indices_to_use = torch.argwhere(torch.logical_not(edge_isin_mem_tensor)).reshape(-1)
-=======
         indices_to_use = torch.argwhere(
-            torch.logical_not(edge_isin_mem_tensor))
->>>>>>> e048537d
+            torch.logical_not(edge_isin_mem_tensor)).reshape(-1)
         print("indices_to_use.size()=", indices_to_use.size())
         edges_to_cat = update_edge_index[:, indices_to_use]
         print("edges_to_cat.size()=", edges_to_cat.size())
