--- conflicted
+++ resolved
@@ -238,15 +238,11 @@
             node_type = node_type.repeat_interleave(sizes)
             # HeteroLinear layer
             o = self.heteromodule(x, node_type)
-<<<<<<< HEAD
-            o_dict = {key:o_i.reshape(-1) for key, o_i in zip(x_dict.keys(), torch.tensor_split(o, sizes))}
-=======
             o_dict = {
-                key: o_i
+                key: o_i.reshape(-1)
                 for key, o_i in zip(x_dict.keys(), torch.tensor_split(
                     o, sizes))
             }
->>>>>>> 03be7583
         else:
             o_dict = {}
             for j, (etype_j, module) in enumerate(self.heteromodule.items()):
