import random
from typing import Optional

<<<<<<< HEAD
from torch_geometric.data import Data, InMemoryDataset
=======
>>>>>>> ba32d0d7
import torch

from torch_geometric.data import Data

try:
    import datasets
    WITH_DATASETS = True
except ImportError as e:  # noqa
    WITH_DATASETS = False
from torch_geometric.nn.text import SentenceTransformer, text2embedding
from torch_geometric.nn.text.llm import llama2_str_name


def get_wiki_data(question: str, model: SentenceTransformer,
                  device: torch.device, seed_nodes: int = 3, fan_out: int = 3,
                  num_hops: int = 2, label: Optional[str] = None) -> Data:
    """Performs neighborsampling on wikipedia
    """
    import wikipedia
    search_list = wikipedia.search(question)
    seed_doc_names = search_list[:seed_nodes]
    seed_docs = [wikipedia.page(doc_name) for doc_name in seed_doc_names]
    # initialize our doc graph with seed docs
    doc_contents = [doc.content for doc in seed_docs]
    title_2_node_id_map = {doc.title: i for doc in enumerate(seed_docs)}
    # do neighborsampling and create graph
    src_n_ids = []
    dst_n_ids = []
    for hop in num_hops:
        next_hops_seed_docs = []
        for src_doc in seed_docs:
            full_fan_links = src_doc.links
            randomly_chosen_neighbor_links = list(
                random.sample(full_fan_links, k=fan_out))
            new_seed_docs = [
                wikipedia.page(link) for link in randomly_chosen_neighbor_links
            ]
            for dst_doc in new_seed_docs:
                dst_doc_title = dst_doc.title
                if dst_doc_title not in title_2_node_id_map:
                    # add new node to graph
                    title_2_node_id_map[dst_doc_name] = len(
                        title_2_node_id_map)
                    doc_contents.append(dst_doc.content)
                next_hops_seed_docs.append(doc)
                src_n_ids.append(title_2_node_id_map[src_doc.title])
                dst_n_ids.append(title_2_node_id_map[dst_doc.title])

        # root nodes for the next hop
        seed_docs = next_hops_seed_docs

    # put docs into model
    embedded_docs = text2embedding(model, doc_contents)
    del doc_contents

    # create node features, x
    x = torch.cat(embedded_docs)

    # construct and return Data object
    return Data(x=x, edge_index=torch.tensor([src_n_ids, dst_n_ids]),
                n_id=torch.tensor(title_2_node_id_map.values()),
                question=question, label=label).to("cpu")


# create SQUAD_WikiGraph dataset by calling wikiloader for each SQUAD question
class SQUAD_WikiGraph(InMemoryDataset):
    r"""This dataset uses the SQUAD dataset for Questions and Answers.
    It uses Wikipedia for the corresponding knowledge graphs.
    SQUAD source: https://huggingface.co/datasets/rajpurkar/squad

    Args:
        root (str): Root directory where the dataset should be saved.
        force_reload (bool, optional): Whether to re-process the dataset.
            (default: :obj:`False`)
    """
    def __init__(
        self,
        root: str = "",
        force_reload: bool = False,
    ) -> None:
        if not WITH_DATASETS:
            raise ImportError("Please pip install datasets")
        self.device = torch.device(
            "cuda" if torch.cuda.is_available() else "cpu")
        super().__init__(root, None, None, force_reload=force_reload)
        self.load(self.processed_paths[0])

    @property
    def raw_file_names(self) -> List[str]:
        return []

    @property
    def processed_file_names(self) -> List[str]:
        return ["list_of_graphs.pt", "pre_filter.pt", "pre_transform.pt"]

    def download(self) -> None:
        dataset = datasets.load_dataset("rajpurkar/squad")
        self.raw_dataset = datasets.concatenate_datasets(
            [dataset["train"], dataset["validation"], dataset["test"]])
        self.split_idxs = {
            "train":
            torch.arange(len(dataset["train"])),
            "val":
            torch.arange(len(dataset["validation"])) + len(dataset["train"]),
            "test":
            torch.arange(len(dataset["test"])) + len(dataset["train"]) +
            len(dataset["validation"])
        }

    def process(self) -> None:
        self.model = SentenceTransformer(llama2_str_name)
        self.model.eval()
        self.questions = [i["question"] for i in self.raw_dataset]
        list_of_data_objs = []
        for index in tqdm(range(len(self.raw_dataset))):
            data_i = self.raw_dataset[index]
            question = f"Question: {data_i['question']}\nAnswer: "
            label = data_i["answer"].lower()
            pyg_data_obj = get_wiki_data(question, self.model, self.device,
                                         label=label)
            list_of_data_objs.append(pyg_data_obj)

        self.save(list_of_data_objs, self.processed_paths[0])<|MERGE_RESOLUTION|>--- conflicted
+++ resolved
@@ -1,13 +1,8 @@
 import random
 from typing import Optional
 
-<<<<<<< HEAD
 from torch_geometric.data import Data, InMemoryDataset
-=======
->>>>>>> ba32d0d7
 import torch
-
-from torch_geometric.data import Data
 
 try:
     import datasets
