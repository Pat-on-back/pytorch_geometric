--- conflicted
+++ resolved
@@ -152,19 +152,11 @@
     # Step 2: Build Model
     if model is None:
         if tiny_llama:
-<<<<<<< HEAD
             model = GRetriever(llm_to_use="TinyLlama/TinyLlama-1.1B-Chat-v0.1",
                                num_llm_params=1, # 1 Billion
                                gnn_hidden_channels=hidden_channels,
-                               num_gnn_layers=num_gnn_layers,)
-=======
-            model = GRetriever(
-                llm_to_use="TinyLlama/TinyLlama-1.1B-Chat-v0.1",
-                gnn_hidden_channels=hidden_channels,
-                num_gnn_layers=num_gnn_layers,
-            )
-            #mlp_out_dim=2048)
->>>>>>> 2cbd80b4
+                               num_gnn_layers=num_gnn_layers,
+                               )
         else:
             model = GRetriever(gnn_hidden_channels=hidden_channels,
                                num_gnn_layers=num_gnn_layers)
