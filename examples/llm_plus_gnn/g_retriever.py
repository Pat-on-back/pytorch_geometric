--- conflicted
+++ resolved
@@ -324,12 +324,7 @@
     parser.add_argument('--epochs', type=int, default=2)
     parser.add_argument('--batch_size', type=int, default=8)
     parser.add_argument('--eval_batch_size', type=int, default=16)
-<<<<<<< HEAD
     parser.add_argument("--checkpointing", action="store_true",
-=======
-    parser.add_argument(
-        "--checkpointing", type=bool, action="store_true",
->>>>>>> 2ab810db
         help="Use this flag to checkpoint each time a \
         new best val loss is achieved")
 
