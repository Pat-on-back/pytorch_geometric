--- conflicted
+++ resolved
@@ -17,11 +17,9 @@
     SentenceTransformerFeatureStore,
 )
 from torch_geometric.utils.rag.graph_store import NeighborSamplingRAGGraphStore
-<<<<<<< HEAD
 from torch_geometric import seed_everything
-=======
 
->>>>>>> 98b9214a
+
 if __name__ == '__main__':
     seed_everything(42)
     parser = argparse.ArgumentParser()
