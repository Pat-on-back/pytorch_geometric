import argparse
import os

import datasets
import torch
from tqdm import tqdm

from torch_geometric.nn.nlp import TXT2KG

if __name__ == '__main__':
    parser = argparse.ArgumentParser()
    parser.add_argument('--NV_NIM_KEY', type=str, required=True)
    parser.add_argument('--percent_data', type=float, default=1.0)
    args = parser.parse_args()
    assert args.percent_data <= 100 and args.percent_data > 0
    kg_maker = TXT2KG(
        NVIDIA_API_KEY=args.NV_NIM_KEY,
        chunk_size=512,
    )

    # Use training set for simplicity since our retrieval method is nonparametric
    raw_dataset = datasets.load_dataset('hotpotqa/hotpot_qa', 'fullwiki',
                                        trust_remote_code=True)["train"]
    # Build KG
    num_data_pts = len(raw_dataset)
    data_idxs = torch.randperm(num_data_pts)[0:int(num_data_pts *
                                                   args.percent_data / 100.0)]
    if os.path.exists("hotpot_kg.pt"):
        kg_maker.load_kg("hotpot_kg.pt")
    else:
        for idx in tqdm(data_idxs, desc="Building KG"):
            data_point = raw_dataset[int(idx)]
            q = data_point["question"]
            a = data_point["answer"]
            context_doc = ''
            for i in data_point["context"]["sentences"]:
                for sentence in i:
                    context_doc += sentence

            QA_pair = (q, a)
            kg_maker.add_doc_2_KG(
                txt=context_doc,
                QA_pair=QA_pair,
            )
        kg_maker.save_kg("hotpot_kg.pt")
    print(
        "Size of KG (number of triples) =",
        sum([
            len(rel_trips) for rel_trips in kg_maker.relevant_triples.values()
        ]))
    # (TODO) need rebase onto Zack's PR to be able to use the RAGQueryLoader
    # Zacks PR: https://github.com/pyg-team/pytorch_geometric/pull/9666
    # Note: code below here will not work until the rebase is done
    from itertools import chain

<<<<<<< HEAD
    from g_retriever_utils.rag_generator import apply_retrieval_via_pcst
    from g_retriever_utils.rag_backend_utils import create_remote_backend_from_triplets
    from g_retriever_utils.rag_feature_store import SentenceTransformerFeatureStore
=======
    from g_retriever_utils.rag_backend_utils import (
        create_remote_backend_from_triplets,
    )
    from g_retriever_utils.rag_feature_store import (
        SentenceTransformerFeatureStore,
    )
>>>>>>> c5d7ab5f
    from g_retriever_utils.rag_graph_store import NeighborSamplingRAGGraphStore

    from torch_geometric.datasets.web_qsp_dataset import preprocess_triplet
    from torch_geometric.loader import RAGQueryLoader
    from torch_geometric.nn.nlp import SentenceTransformer

    triples = chain.from_iterable(
        triple_set for triple_set in kg_maker.relevant_triples.values())
    device = torch.device("cuda" if torch.cuda.is_available() else "cpu")
    model = SentenceTransformer(
        model_name='sentence-transformers/all-roberta-large-v1').to(device)
    fs, gs = create_remote_backend_from_triplets(
        triplets=triples, node_embedding_model=model,
        node_method_to_call="encode", path="backend",
        pre_transform=preprocess_triplet, node_method_kwargs={
            "batch_size": min(len(data_idxs), 256)
        }, graph_db=NeighborSamplingRAGGraphStore,
        feature_db=SentenceTransformerFeatureStore).load()

    query_loader = RAGQueryLoader(data=(fs, gs),
                                  seed_nodes_kwargs={"k_nodes": 5},
                                  seed_edges_kwargs={"k_edges": 5},
                                  sampler_kwargs={"num_neighbors": [50] * 2},
                                  local_filter=transform)
    """
    approx precision = num_relevant_out_of_retrieved/num_retrieved_triples
    We will use precision as a proxy for recall. This is because for recall,
    we must know how many relevant triples exist for each question,
    but this is not known.
    """
    precisions = []
    for QA_pair in kg_maker.relevant_triples.keys():
        relevant_triples = kg_maker.relevant_triples[QA_pair]
        q = QA_pair[0]
        retrieved_subgraph = query_loader.query(q)
    #     print("retrieved_subgraph=", retrieved_subgraph)
    #     retrieved_triples = # extract triples from subgraph
    #     num_relevant_out_of_retrieved = float(sum([int(bool(retrieved_triple in relevant_triples)) for retrieved_triple in retrieved_triples]))
    #     precisions.append(num_relevant_out_of_retrieved/len(retrieved_triples))
    # approx_precision = mean(precisions)<|MERGE_RESOLUTION|>--- conflicted
+++ resolved
@@ -53,18 +53,9 @@
     # Note: code below here will not work until the rebase is done
     from itertools import chain
 
-<<<<<<< HEAD
     from g_retriever_utils.rag_generator import apply_retrieval_via_pcst
     from g_retriever_utils.rag_backend_utils import create_remote_backend_from_triplets
     from g_retriever_utils.rag_feature_store import SentenceTransformerFeatureStore
-=======
-    from g_retriever_utils.rag_backend_utils import (
-        create_remote_backend_from_triplets,
-    )
-    from g_retriever_utils.rag_feature_store import (
-        SentenceTransformerFeatureStore,
-    )
->>>>>>> c5d7ab5f
     from g_retriever_utils.rag_graph_store import NeighborSamplingRAGGraphStore
 
     from torch_geometric.datasets.web_qsp_dataset import preprocess_triplet
