# %%
import argparse
from itertools import chain

import pandas as pd
import torch
import tqdm

from torch_geometric.data import Data
from torch_geometric.datasets import WebQSPDataset
from torch_geometric.datasets.web_qsp_dataset import preprocess_triplet
from torch_geometric.loader import RAGQueryLoader
from torch_geometric.nn.nlp import SentenceTransformer
from torch_geometric.utils.rag.backend_utils import (
<<<<<<< HEAD
    create_remote_backend_from_triplets,
    make_pcst_filter,
=======
    apply_retrieval_via_pcst,
    apply_retrieval_with_text,
    create_remote_backend_from_triplets,
>>>>>>> c4ae8e8f
)
from torch_geometric.utils.rag.feature_store import (
    SentenceTransformerFeatureStore,
)
from torch_geometric.utils.rag.graph_store import NeighborSamplingRAGGraphStore

# %%
parser = argparse.ArgumentParser(description="""Generate new WebQSP subgraphs
NOTE: Evaluating with smaller samples may result in poorer performance for the trained models compared to untrained models."""
                                 )
# TODO: Add more arguments for configuring rag params
parser.add_argument("--num_samples", type=int, default=4700)
parser.add_argument("--out_file", default="subg_results.pt")
args = parser.parse_args()

# %%
ds = WebQSPDataset("dataset", limit=args.num_samples, verbose=True,
                   force_reload=True)

# %%
triplets = chain.from_iterable(d['graph'] for d in ds.raw_dataset)

# %%
questions = ds.raw_dataset['question']

# %%
device = torch.device("cuda" if torch.cuda.is_available() else "cpu")
model = SentenceTransformer(
    model_name='sentence-transformers/all-roberta-large-v1').to(device)

# %%
fs, gs = create_remote_backend_from_triplets(
    triplets=triplets, node_embedding_model=model,
    node_method_to_call="encode", path="backend",
    pre_transform=preprocess_triplet, node_method_kwargs={
        "batch_size": 256
    }, graph_db=NeighborSamplingRAGGraphStore,
    feature_db=SentenceTransformerFeatureStore).load()

# %%
query_loader = RAGQueryLoader(data=(fs, gs), seed_nodes_kwargs={"k_nodes": 5},
                              seed_edges_kwargs={"k_edges": 5},
                              sampler_kwargs={"num_neighbors": [50] * 2},
                              local_filter=make_pcst_filter(triplets, model))


# %%
# Accuracy Metrics to be added to Profiler
def _eidx_helper(subg: Data, ground_truth: Data):
    subg_eidx, gt_eidx = subg.edge_idx, ground_truth.edge_idx
    if isinstance(subg_eidx, torch.Tensor):
        subg_eidx = subg_eidx.tolist()
    if isinstance(gt_eidx, torch.Tensor):
        gt_eidx = gt_eidx.tolist()
    subg_e = set(subg_eidx)
    gt_e = set(gt_eidx)
    return subg_e, gt_e


def check_retrieval_accuracy(subg: Data, ground_truth: Data, num_edges: int):
    subg_e, gt_e = _eidx_helper(subg, ground_truth)
    total_e = set(range(num_edges))
    tp = len(subg_e & gt_e)
    tn = len(total_e - (subg_e | gt_e))
    return (tp + tn) / num_edges


def check_retrieval_precision(subg: Data, ground_truth: Data):
    subg_e, gt_e = _eidx_helper(subg, ground_truth)
    return len(subg_e & gt_e) / len(subg_e)


def check_retrieval_recall(subg: Data, ground_truth: Data):
    subg_e, gt_e = _eidx_helper(subg, ground_truth)
    return len(subg_e & gt_e) / len(gt_e)


# %%
retrieval_stats = {"precision": [], "recall": [], "accuracy": []}
subgs = []
node_len = []
edge_len = []
for subg in tqdm.tqdm(query_loader.query(q) for q in questions):
    subgs.append(subg)
    node_len.append(subg['x'].shape[0])
    edge_len.append(subg['edge_attr'].shape[0])

for i, subg in enumerate(subgs):
    subg['question'] = questions[i]
    subg['label'] = ds[i]['label']

pd.DataFrame.from_dict(retrieval_stats).to_csv(
    args.out_file.split('.')[0] + '_metadata.csv')
torch.save(subgs, args.out_file)<|MERGE_RESOLUTION|>--- conflicted
+++ resolved
@@ -12,14 +12,8 @@
 from torch_geometric.loader import RAGQueryLoader
 from torch_geometric.nn.nlp import SentenceTransformer
 from torch_geometric.utils.rag.backend_utils import (
-<<<<<<< HEAD
     create_remote_backend_from_triplets,
     make_pcst_filter,
-=======
-    apply_retrieval_via_pcst,
-    apply_retrieval_with_text,
-    create_remote_backend_from_triplets,
->>>>>>> c4ae8e8f
 )
 from torch_geometric.utils.rag.feature_store import (
     SentenceTransformerFeatureStore,
